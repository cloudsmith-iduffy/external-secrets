--- conflicted
+++ resolved
@@ -49,19 +49,16 @@
 ![iam-create-success](./pictures/screenshot_service_url.png)
 
 ### Secret Types
-<<<<<<< HEAD
 We support the following secret types of [IBM Secrets Manager](https://cloud.ibm.com/apidocs/secrets-manager):
 
 * `arbitrary`, 
 * `username_password`, 
 * `iam_credentials`
 * `imported_cert`
+* `public_cert`
 * and `kv`. 
 
 To define the type of secret you would like to sync you need to prefix the secret id with the desired type. If the secret type is not specified it is defaulted to `arbitrary`:
-=======
-We support the following secret types of [IBM Secrets Manager](https://cloud.ibm.com/apidocs/secrets-manager): `arbitrary`, `username_password`, `iam_credentials`, `public_cert` and `imported_cert`. To define the type of secret you would like to sync you need to prefix the secret id with the desired type. If the secret type is not specified it is defaulted to `arbitrary`:
->>>>>>> 697c4dcd
 
 ```yaml
 {% include 'ibm-es-types.yaml' %}
